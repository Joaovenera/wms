--- conflicted
+++ resolved
@@ -1,4 +1,5 @@
 import { useState, useEffect } from "react";
+import { useMutation, useQueryClient } from "@tanstack/react-query";
 import { useMutation, useQueryClient } from "@tanstack/react-query";
 import { Card, CardContent, CardDescription, CardHeader, CardTitle } from "@/components/ui/card";
 import { Button } from "@/components/ui/button";
@@ -10,11 +11,8 @@
 import { VehicleSelector } from "./vehicle-selector";
 import { CapacityIndicator } from "./capacity-indicator";
 import { ProductSearchWithStock } from "./product-search-with-stock";
-<<<<<<< HEAD
 import { LocationSelector } from "./location-selector";
 import { RadioGroup, RadioGroupItem } from "@/components/ui/radio-group";
-=======
->>>>>>> 5ce8f03b
 import { Dialog, DialogContent, DialogHeader, DialogTitle, DialogFooter } from "@/components/ui/dialog";
 import { 
   Truck, 
@@ -34,7 +32,14 @@
   brand: string;
   model: string;
   licensePlate: string;
+  brand: string;
+  model: string;
+  licensePlate: string;
   type: string;
+  weightCapacity: string;
+  cargoAreaLength: number;
+  cargoAreaWidth: number;
+  cargoAreaHeight: number;
   weightCapacity: string;
   cargoAreaLength: number;
   cargoAreaWidth: number;
@@ -43,9 +48,12 @@
 }
 
 interface ProductWithStock {
+interface ProductWithStock {
   id: number;
   sku: string;
   name: string;
+  unit: string;
+  totalStock?: number;
   unit: string;
   totalStock?: number;
   dimensions?: {
@@ -63,6 +71,7 @@
   quantity: string;
   unitCubicVolume: number;
   totalCubicVolume: number;
+  availableStock: number;
   availableStock: number;
   notes?: string;
 }
@@ -82,14 +91,18 @@
   
   // State para adicionar item
   const [selectedProduct, setSelectedProduct] = useState<ProductWithStock | null>(null);
+  const [selectedProduct, setSelectedProduct] = useState<ProductWithStock | null>(null);
   const [itemQuantity, setItemQuantity] = useState("");
   const [itemNotes, setItemNotes] = useState("");
   const [quantityError, setQuantityError] = useState("");
+  const [quantityError, setQuantityError] = useState("");
 
   const queryClient = useQueryClient();
 
   // Calcular totais
   const totalCubicVolume = transferItems.reduce((sum, item) => sum + item.totalCubicVolume, 0);
+  const effectiveCapacity = selectedVehicle ? 
+    (selectedVehicle.cargoAreaLength * selectedVehicle.cargoAreaWidth * selectedVehicle.cargoAreaHeight) * 0.9 : 0;
   const effectiveCapacity = selectedVehicle ? 
     (selectedVehicle.cargoAreaLength * selectedVehicle.cargoAreaWidth * selectedVehicle.cargoAreaHeight) * 0.9 : 0;
   const capacityUsagePercent = effectiveCapacity > 0 ? (totalCubicVolume / effectiveCapacity) * 100 : 0;
@@ -113,6 +126,7 @@
   });
 
   // Função para calcular cubagem do produto
+  const calculateCubicVolume = (product: ProductWithStock, quantity: number): number => {
   const calculateCubicVolume = (product: ProductWithStock, quantity: number): number => {
     if (!product.dimensions) return 0;
     
@@ -158,6 +172,42 @@
     }
   };
 
+  // Validar quantidade contra estoque
+  const validateQuantity = (quantity: string, availableStock: number): string => {
+    const numQuantity = parseFloat(quantity);
+    
+    if (isNaN(numQuantity) || numQuantity <= 0) {
+      return "Quantidade deve ser um número maior que zero";
+    }
+    
+    if (numQuantity > availableStock) {
+      return `Quantidade excede estoque disponível (${availableStock})`;
+    }
+    
+    return "";
+  };
+
+  // Validar se ainda há estoque disponível considerando items já adicionados
+  const getAvailableStockForProduct = (productId: number, originalStock: number): number => {
+    const usedQuantity = transferItems
+      .filter(item => item.productId === productId)
+      .reduce((sum, item) => sum + parseFloat(item.quantity), 0);
+    
+    return Math.max(0, originalStock - usedQuantity);
+  };
+
+  const handleQuantityChange = (value: string) => {
+    setItemQuantity(value);
+    
+    if (selectedProduct && value) {
+      const availableStock = getAvailableStockForProduct(selectedProduct.id, selectedProduct.totalStock || 0);
+      const error = validateQuantity(value, availableStock);
+      setQuantityError(error);
+    } else {
+      setQuantityError("");
+    }
+  };
+
   const handleAddItem = () => {
     if (!selectedProduct || !itemQuantity) return;
     
@@ -168,12 +218,19 @@
       setQuantityError(error);
       return;
     }
+    
+    const availableStock = getAvailableStockForProduct(selectedProduct.id, selectedProduct.totalStock || 0);
+    const error = validateQuantity(itemQuantity, availableStock);
+    
+    if (error) {
+      setQuantityError(error);
+      return;
+    }
 
     const quantity = parseFloat(itemQuantity);
     const unitCubicVolume = calculateCubicVolume(selectedProduct, 1);
     const totalCubicVolume = calculateCubicVolume(selectedProduct, quantity);
 
-<<<<<<< HEAD
     // Check if product already exists in transferItems
     const existingItemIndex = transferItems.findIndex(item => item.productId === selectedProduct.id);
     
@@ -208,25 +265,12 @@
       
       setTransferItems([...transferItems, newItem]);
     }
-=======
-    const newItem: TransferItem = {
-      productId: selectedProduct.id,
-      productName: selectedProduct.name,
-      productSku: selectedProduct.sku,
-      quantity: itemQuantity,
-      unitCubicVolume,
-      totalCubicVolume,
-      availableStock: selectedProduct.totalStock || 0,
-      notes: itemNotes
-    };
-
-    setTransferItems([...transferItems, newItem]);
->>>>>>> 5ce8f03b
     
     // Reset form
     setSelectedProduct(null);
     setItemQuantity("");
     setItemNotes("");
+    setQuantityError("");
     setQuantityError("");
     setShowAddItemDialog(false);
   };
@@ -291,6 +335,12 @@
     setItemQuantity("");
   }, [selectedProduct]);
 
+  // Reset quantity error when product changes
+  useEffect(() => {
+    setQuantityError("");
+    setItemQuantity("");
+  }, [selectedProduct]);
+
   return (
     <div className="space-y-6">
       {/* Header */}
@@ -299,14 +349,16 @@
           <CardTitle className="flex items-center gap-2">
             <Truck className="h-5 w-5" />
             Nova Transferência
+            <Truck className="h-5 w-5" />
+            Nova Transferência
           </CardTitle>
           <CardDescription>
+            Configure os detalhes da transferência com validação de estoque
             Configure os detalhes da transferência com validação de estoque
           </CardDescription>
         </CardHeader>
       </Card>
 
-<<<<<<< HEAD
       {/* Transfer Type Selection */}
       <Card>
         <CardHeader>
@@ -374,55 +426,21 @@
         </CardContent>
       </Card>
 
-=======
-      {/* Vehicle Selection */}
-      <VehicleSelector
-        selectedVehicleId={selectedVehicle?.id}
-        onVehicleSelect={setSelectedVehicle}
-      />
-
-      {/* Locations */}
-      <Card>
-        <CardHeader>
-          <CardTitle>Locais de Origem e Destino</CardTitle>
-        </CardHeader>
-        <CardContent className="space-y-4">
-          <div className="grid grid-cols-2 gap-4">
-            <div className="space-y-2">
-              <Label htmlFor="fromLocation">De</Label>
-              <Input
-                id="fromLocation"
-                value={fromLocation}
-                onChange={(e) => setFromLocation(e.target.value)}
-                placeholder="Local de origem"
-              />
-            </div>
-            <div className="space-y-2">
-              <Label htmlFor="toLocation">Para</Label>
-              <Input
-                id="toLocation"
-                value={toLocation}
-                onChange={(e) => setToLocation(e.target.value)}
-                placeholder="Local de destino"
-              />
-            </div>
-          </div>
-        </CardContent>
-      </Card>
-
->>>>>>> 5ce8f03b
       {/* Items List */}
       <Card>
         <CardHeader>
           <div className="flex items-center justify-between">
             <div>
               <CardTitle>Itens da Transferência</CardTitle>
+              <CardTitle>Itens da Transferência</CardTitle>
               <CardDescription>
+                Adicione produtos que estão em estoque
                 Adicione produtos que estão em estoque
               </CardDescription>
             </div>
             <Button
               onClick={() => setShowAddItemDialog(true)}
+              disabled={!canAddMoreItems}
               disabled={!canAddMoreItems}
               className="flex items-center gap-2"
             >
@@ -437,6 +455,10 @@
               <AlertTriangle className="h-4 w-4" />
               <AlertDescription>
                 A cubagem total excede a capacidade do veículo!
+            <Alert className="mb-4">
+              <AlertTriangle className="h-4 w-4" />
+              <AlertDescription>
+                A cubagem total excede a capacidade do veículo!
               </AlertDescription>
             </Alert>
           )}
@@ -445,14 +467,15 @@
             <div className="text-center py-8">
               <Package className="h-12 w-12 text-gray-400 mx-auto mb-4" />
               <p className="text-gray-500">Nenhum item adicionado</p>
+              <p className="text-gray-500">Nenhum item adicionado</p>
               <p className="text-sm text-gray-400">
+                Clique em "Adicionar Item" para começar
                 Clique em "Adicionar Item" para começar
               </p>
             </div>
           ) : (
             <div className="space-y-3">
               {transferItems.map((item, index) => (
-<<<<<<< HEAD
                 <div key={index} className="border rounded-lg p-4 hover:bg-gray-50 transition-colors">
                   <div className="flex items-start justify-between">
                     <div className="flex-1">
@@ -523,39 +546,6 @@
                         <Trash2 className="h-4 w-4" />
                       </Button>
                     </div>
-=======
-                <div key={index} className="border rounded-lg p-4">
-                  <div className="flex items-center justify-between">
-                    <div className="flex-1">
-                      <h4 className="font-medium">{item.productName}</h4>
-                      <div className="flex items-center gap-2 mt-1">
-                        <Badge variant="outline" className="text-xs">
-                          SKU: {item.productSku}
-                        </Badge>
-                        <Badge variant="secondary" className="text-xs">
-                          Estoque: {item.availableStock}
-                        </Badge>
-                      </div>
-                      <div className="text-sm text-gray-600 mt-2">
-                        <span>Quantidade: {item.quantity}</span>
-                        <span className="ml-4">
-                          Cubagem: {item.totalCubicVolume.toFixed(3)} m³
-                        </span>
-                      </div>
-                      {item.notes && (
-                        <p className="text-sm text-gray-500 mt-1">
-                          Obs: {item.notes}
-                        </p>
-                      )}
-                    </div>
-                    <Button
-                      variant="ghost"
-                      size="sm"
-                      onClick={() => handleRemoveItem(index)}
-                    >
-                      <Trash2 className="h-4 w-4" />
-                    </Button>
->>>>>>> 5ce8f03b
                   </div>
                 </div>
               ))}
@@ -574,8 +564,19 @@
       )}
 
       {/* Notes */}
+      {/* Capacity Indicator */}
+      {selectedVehicle && (
+        <CapacityIndicator
+          totalCubicVolume={totalCubicVolume}
+          effectiveCapacity={effectiveCapacity}
+          vehicleName={selectedVehicle.name}
+        />
+      )}
+
+      {/* Notes */}
       <Card>
         <CardHeader>
+          <CardTitle>Observações</CardTitle>
           <CardTitle>Observações</CardTitle>
         </CardHeader>
         <CardContent>
@@ -583,16 +584,17 @@
             value={notes}
             onChange={(e) => setNotes(e.target.value)}
             placeholder="Observações sobre a transferência..."
+            placeholder="Observações sobre a transferência..."
             rows={3}
           />
         </CardContent>
       </Card>
 
       {/* Create Button */}
+      {/* Create Button */}
       <Card>
         <CardContent className="pt-6">
           <div className="flex items-center justify-between">
-<<<<<<< HEAD
             <div className="space-y-1">
               <div className="text-sm font-medium">
                 Resumo da Transferência: {transferType === "saida" ? "Saída" : "Entrada"}
@@ -602,14 +604,12 @@
                 {transferItems.reduce((sum, item) => sum + parseFloat(item.quantity), 0).toLocaleString('pt-BR')} unidades • {' '}
                 {totalCubicVolume.toFixed(3)} m³ total
               </div>
-=======
-            <div className="text-sm text-gray-600">
-              {transferItems.length} item(s) • {totalCubicVolume.toFixed(3)} m³ total
->>>>>>> 5ce8f03b
             </div>
             <Button
               onClick={handleCreateTransfer}
               disabled={
+                !selectedVehicle ||
+                transferItems.length === 0 ||
                 !selectedVehicle ||
                 transferItems.length === 0 ||
                 isOverCapacity ||
@@ -623,31 +623,29 @@
                 <Send className="h-4 w-4" />
               )}
               Criar Transferência
+              Criar Transferência
             </Button>
           </div>
         </CardContent>
       </Card>
 
       {/* Add Item Dialog */}
+      {/* Add Item Dialog */}
       <Dialog open={showAddItemDialog} onOpenChange={setShowAddItemDialog}>
-<<<<<<< HEAD
         <DialogContent className="max-w-2xl max-h-[90vh] overflow-y-auto">
           <DialogHeader>
             <DialogTitle>Adicionar Item à Transferência</DialogTitle>
             <CardDescription>
               Selecione um produto em estoque e defina a quantidade a ser transferida
             </CardDescription>
-=======
-        <DialogContent className="max-w-lg">
-          <DialogHeader>
-            <DialogTitle>Adicionar Item</DialogTitle>
->>>>>>> 5ce8f03b
           </DialogHeader>
           
           <div className="space-y-4">
             <ProductSearchWithStock
+            <ProductSearchWithStock
               onProductSelect={setSelectedProduct}
               selectedProduct={selectedProduct}
+              showOnlyInStock={true}
               showOnlyInStock={true}
             />
 
@@ -674,6 +672,29 @@
                     Estoque disponível: {getAvailableStockForProduct(selectedProduct.id, selectedProduct.totalStock || 0)} {selectedProduct.unit}
                   </p>
                 </div>
+            {selectedProduct && (
+              <>
+                <div className="space-y-2">
+                  <Label htmlFor="quantity">Quantidade</Label>
+                  <Input
+                    id="quantity"
+                    type="number"
+                    value={itemQuantity}
+                    onChange={(e) => handleQuantityChange(e.target.value)}
+                    placeholder="Digite a quantidade"
+                    min="0.01"
+                    step="0.01"
+                  />
+                  {quantityError && (
+                    <p className="text-sm text-red-500 flex items-center gap-1">
+                      <AlertTriangle className="h-3 w-3" />
+                      {quantityError}
+                    </p>
+                  )}
+                  <p className="text-xs text-gray-500">
+                    Estoque disponível: {getAvailableStockForProduct(selectedProduct.id, selectedProduct.totalStock || 0)} {selectedProduct.unit}
+                  </p>
+                </div>
 
                 <div className="space-y-2">
                   <Label htmlFor="itemNotes">Observações</Label>
@@ -685,7 +706,26 @@
                     rows={2}
                   />
                 </div>
-
+                <div className="space-y-2">
+                  <Label htmlFor="itemNotes">Observações</Label>
+                  <Textarea
+                    id="itemNotes"
+                    value={itemNotes}
+                    onChange={(e) => setItemNotes(e.target.value)}
+                    placeholder="Observações sobre este item..."
+                    rows={2}
+                  />
+                </div>
+
+                {selectedProduct.dimensions && itemQuantity && !quantityError && (
+                  <div className="p-3 bg-blue-50 rounded-lg">
+                    <p className="text-sm text-blue-700">
+                      <strong>Cubagem calculada:</strong> {' '}
+                      {calculateCubicVolume(selectedProduct, parseFloat(itemQuantity)).toFixed(3)} m³
+                    </p>
+                  </div>
+                )}
+              </>
                 {selectedProduct.dimensions && itemQuantity && !quantityError && (
                   <div className="p-3 bg-blue-50 rounded-lg">
                     <p className="text-sm text-blue-700">
@@ -699,6 +739,16 @@
           </div>
 
           <DialogFooter>
+            <Button
+              variant="outline"
+              onClick={() => {
+                setShowAddItemDialog(false);
+                setSelectedProduct(null);
+                setItemQuantity("");
+                setItemNotes("");
+                setQuantityError("");
+              }}
+            >
             <Button
               variant="outline"
               onClick={() => {
@@ -714,7 +764,9 @@
             <Button
               onClick={handleAddItem}
               disabled={!selectedProduct || !itemQuantity || !!quantityError}
+              disabled={!selectedProduct || !itemQuantity || !!quantityError}
             >
+              Adicionar
               Adicionar
             </Button>
           </DialogFooter>
